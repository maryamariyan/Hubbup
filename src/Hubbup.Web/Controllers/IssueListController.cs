﻿using System;
using System.Collections.Concurrent;
using System.Collections.Generic;
using System.Diagnostics;
using System.Globalization;
using System.Linq;
using System.Text.Encodings.Web;
using System.Threading.Tasks;
using Hubbup.Web.Models;
using Hubbup.Web.Utils;
using Hubbup.Web.ViewModels;
using Microsoft.AspNetCore.Authorization;
using Microsoft.AspNetCore.Authentication;
using Microsoft.AspNetCore.Mvc;
using NuGet;
using Octokit;
using NuGet.Versioning;

namespace Hubbup.Web.Controllers
{
<<<<<<< HEAD
    [RequireHttpsCustomPort(44347, environmentName: "Development", Order = 1)]
    [RequireHttps(Order = 2)]
    public class IssueListController : Controller, IGitHubQueryProvider
=======
    public class IssueListController : Controller
>>>>>>> ad11ed73
    {
        public IssueListController(IRepoSetProvider repoSetProvider, IPersonSetProvider personSetProvider, UrlEncoder urlEncoder)
        {
            RepoSetProvider = repoSetProvider;
            PersonSetProvider = personSetProvider;
            UrlEncoder = urlEncoder;
        }

        public IRepoSetProvider RepoSetProvider { get; }

        public IPersonSetProvider PersonSetProvider { get; private set; }

        public UrlEncoder UrlEncoder { get; }

        private RepoTask<IReadOnlyList<Issue>> GetIssuesForRepo(RepoDefinition repo, GitHubClient gitHubClient)
        {
            var repositoryIssueRequest = new RepositoryIssueRequest
            {
                State = ItemStateFilter.Open,
            };

            return new RepoTask<IReadOnlyList<Issue>>
            {
                Repo = repo,
                Task = gitHubClient.Issue.GetAllForRepository(repo.Owner, repo.Name, repositoryIssueRequest),
            };
        }

        private RepoTask<IReadOnlyList<PullRequest>> GetPullRequestsForRepo(RepoDefinition repo, GitHubClient gitHubClient)
        {
            return new RepoTask<IReadOnlyList<PullRequest>>
            {
                Repo = repo,
                Task = gitHubClient.PullRequest.GetAllForRepository(repo.Owner, repo.Name),
            };
        }

        private static readonly string[] ExcludedMilestones = new[] {
            "Backlog",
            "Discussion",
            "Discussions",
            "Future",
        };

        private static bool IsExcludedMilestone(string repoName)
        {
            return ExcludedMilestones.Contains(repoName, StringComparer.OrdinalIgnoreCase);
        }

        private static async Task<DateTimeOffset?> GetWorkingStartTime(RepoDefinition repo, Issue issue, string[] workingLabels, GitHubClient gitHubClient)
        {
            var workingLabelsOnThisIssue =
                issue.Labels
                    .Where(label => workingLabels.Contains(label.Name, StringComparer.OrdinalIgnoreCase))
                    .Select(label => label.Name);

            if (!workingLabelsOnThisIssue.Any())
            {
                // Item isn't in any Working state, so ignore it
                return null;
            }

            // Find all "labeled" events for this issue
            var issueEvents = await gitHubClient.Issue.Events.GetAllForIssue(repo.Owner, repo.Name, issue.Number);

            foreach (var workingLabelOnThisIssue in workingLabelsOnThisIssue)
            {
                var labelEvent = issueEvents.LastOrDefault(
                    issueEvent =>
                        issueEvent.Event == EventInfoState.Labeled &&
                        string.Equals(issueEvent.Label.Name, workingLabelOnThisIssue, StringComparison.OrdinalIgnoreCase));

                if (labelEvent != null)
                {
                    // If an event where this label was applied was found, return the date on which it was applied
                    return labelEvent.CreatedAt;
                }
            }

            return null;
        }

        [Route("{repoSet}")]
        [Authorize]
        public async Task<IActionResult> Index(string repoSet)
        {
            var gitHubName = HttpContext.User.Identity.Name;
            var gitHubAccessToken = await HttpContext.Authentication.GetTokenAsync("access_token");
            // Authenticated and all claims have been read

            if (!RepoSetProvider.RepoSetExists(repoSet))
            {
                return NotFound();
            }

            var requestStopwatch = new Stopwatch();
            requestStopwatch.Start();

            var repos = RepoSetProvider.GetRepoSet(repoSet);
            var distinctRepos =
                repos.Repos
                    .Distinct()
                    .Where(repo => repo.RepoInclusionLevel != RepoInclusionLevel.None)
                    .ToArray();
            var personSetName = repos.AssociatedPersonSetName;
            var personSet = PersonSetProvider.GetPersonSet(personSetName);
            var peopleInPersonSet = personSet?.People ?? new string[0];
            var workingLabels = repos.WorkingLabels ?? new string[0];

            var allIssuesByRepo = new ConcurrentDictionary<RepoDefinition, RepoTask<IReadOnlyList<Issue>>>();
            var allPullRequestsByRepo = new ConcurrentDictionary<RepoDefinition, RepoTask<IReadOnlyList<PullRequest>>>();

            var gitHubClient = GitHubUtils.GetGitHubClient(gitHubAccessToken);

            Parallel.ForEach(distinctRepos, repo => allIssuesByRepo[repo] = GetIssuesForRepo(repo, gitHubClient));
            Parallel.ForEach(distinctRepos, repo => allPullRequestsByRepo[repo] = GetPullRequestsForRepo(repo, gitHubClient));

            // while waiting for queries to run, do some other work...

            var distinctMainRepos = distinctRepos.Where(repo => repo.RepoInclusionLevel == RepoInclusionLevel.AllItems).ToArray();
            var distinctExtraRepos = distinctRepos.Where(repo => repo.RepoInclusionLevel == RepoInclusionLevel.ItemsAssignedToPersonSet).ToArray();

            var labelQuery = GetLabelQuery(repos.LabelFilter);

            var openIssuesQuery = GetOpenIssuesQuery(GetExcludedMilestonesQuery(), labelQuery, distinctMainRepos);
            var workingIssuesQuery = GetWorkingIssuesQuery(labelQuery, workingLabels, distinctMainRepos);
            var unassignedIssuesQuery = GetUnassignedIssuesQuery(GetExcludedMilestonesQuery(), labelQuery, distinctMainRepos);
            var untriagedIssuesQuery = GetUntriagedIssuesQuery(labelQuery, distinctMainRepos);
            var openPRsQuery = GetOpenPRsQuery(distinctMainRepos);
            var stalePRsQuery = GetStalePRsQuery(distinctMainRepos);

            // now wait for queries to finish executing

            try
            {
                Task.WaitAll(allIssuesByRepo.Select(x => x.Value.Task).ToArray());
            }
            catch (AggregateException)
            {
                // Just hide the exceptions here - faulted tasks will be aggregated later
            }

            try
            {
                Task.WaitAll(allPullRequestsByRepo.Select(x => x.Value.Task).ToArray());
            }
            catch (AggregateException)
            {
                // Just hide the exceptions here - faulted tasks will be aggregated later
            }

            var repoFailures = new List<RepoFailure>();
            repoFailures.AddRange(
                allIssuesByRepo
                    .Where(repoTask => repoTask.Value.Task.IsFaulted || repoTask.Value.Task.IsCanceled)
                    .Select(repoTask =>
                        new RepoFailure
                        {
                            Repo = repoTask.Key,
                            FailureMessage = string.Format("Issues couldn't be retrieved for the {0}/{1} repo", repoTask.Key.Owner, repoTask.Key.Name),
                        }));
            repoFailures.AddRange(
                allPullRequestsByRepo
                    .Where(repoTask => repoTask.Value.Task.IsFaulted || repoTask.Value.Task.IsCanceled)
                    .Select(repoTask =>
                        new RepoFailure
                        {
                            Repo = repoTask.Key,
                            FailureMessage = string.Format("Pull requests couldn't be retrieved for the {0}/{1} repo", repoTask.Key.Owner, repoTask.Key.Name),
                        }));

            var allIssues = allIssuesByRepo
                .Where(repoTask => !repoTask.Value.Task.IsFaulted && !repoTask.Value.Task.IsCanceled)
                .SelectMany(issueList =>
                    issueList.Value.Task.Result
                        .Where(
                            issue =>
                                !IsExcludedMilestone(issue.Milestone?.Title) &&
                                issue.PullRequest == null &&
                                IsFilteredIssue(issue, repos) &&
                                ItemIncludedByInclusionLevel(issue.Assignee?.Login, issueList.Key, peopleInPersonSet))
                        .Select(
                            issue => new IssueWithRepo
                            {
                                Issue = issue,
                                Repo = issueList.Key,
                                WorkingStartTime = GetWorkingStartTime(issueList.Key, issue, workingLabels, gitHubClient).Result,
                                IsInAssociatedPersonSet = IsInAssociatedPersonSet(issue.Assignee?.Login, personSet),
                            }))
                .OrderBy(issueWithRepo => issueWithRepo.WorkingStartTime)
                .ToList();

            var workingIssues = allIssues
                .Where(issue =>
                    issue.Issue.Labels
                        .Any(label => workingLabels.Contains(label.Name, StringComparer.OrdinalIgnoreCase)))
                .ToList();

            var untriagedIssues = allIssues
                .Where(issue => issue.Issue.Milestone == null).ToList();

            var unassignedIssues = allIssues
                .Where(issue => issue.Issue.Assignee == null).ToList();

            var allPullRequests = allPullRequestsByRepo
                .Where(repoTask => !repoTask.Value.Task.IsFaulted && !repoTask.Value.Task.IsCanceled)
                .SelectMany(pullRequestList =>
                    pullRequestList.Value.Task.Result
                        .Where(
                            pullRequest => !IsExcludedMilestone(pullRequest.Milestone?.Title) &&
                            (ItemIncludedByInclusionLevel(pullRequest.Assignee?.Login, pullRequestList.Key, peopleInPersonSet) ||
                            ItemIncludedByInclusionLevel(pullRequest.User.Login, pullRequestList.Key, peopleInPersonSet)))
                        .Select(pullRequest =>
                            new PullRequestWithRepo
                            {
                                PullRequest = pullRequest,
                                Repo = pullRequestList.Key,
                                IsInAssociatedPersonSet = IsInAssociatedPersonSet(pullRequest.User?.Login, personSet),
                            }))
                .OrderBy(pullRequestWithRepo => pullRequestWithRepo.PullRequest.CreatedAt)
                .ToList();


            var allIssuesInMainRepos = allIssues.Where(issue => distinctMainRepos.Contains(issue.Repo)).ToList();
            var allIssuesInExtraRepos = allIssues.Where(issue => distinctExtraRepos.Contains(issue.Repo)).ToList();


            var mainMilestoneData = distinctMainRepos
                .OrderBy(repo => repo.Owner + "/" + repo.Name, StringComparer.OrdinalIgnoreCase)
                .Select(repo =>
                    new MilestoneSummary()
                    {
                        Repo = repo,
                        MilestoneData = allIssuesInMainRepos
                            .Where(issue => issue.Repo == repo)
                            .GroupBy(issue => issue.Issue.Milestone?.Title)
                            .Select(issueMilestoneGroup => new MilestoneData
                            {
                                Milestone = issueMilestoneGroup.Key,
                                OpenIssues = issueMilestoneGroup.Count(),
                            })
                            .ToList(),
                    });
            var fullSortedMainMilestoneList = mainMilestoneData
                .SelectMany(milestone => milestone.MilestoneData)
                .Select(milestone => milestone.Milestone)
                .Distinct()
                .OrderBy(milestone => new PossibleSemanticVersion(milestone));

            var extraMilestoneData = distinctExtraRepos
                .OrderBy(repo => repo.Owner + "/" + repo.Name, StringComparer.OrdinalIgnoreCase)
                .Select(repo =>
                    new MilestoneSummary()
                    {
                        Repo = repo,
                        MilestoneData = allIssuesInExtraRepos
                            .Where(issue => issue.Repo == repo)
                            .GroupBy(issue => issue.Issue.Milestone?.Title)
                            .Select(issueMilestoneGroup => new MilestoneData
                            {
                                Milestone = issueMilestoneGroup.Key,
                                OpenIssues = issueMilestoneGroup.Count(),
                            })
                            .ToList(),
                    });
            var fullSortedExtraMilestoneList = extraMilestoneData
                .SelectMany(milestone => milestone.MilestoneData)
                .Select(milestone => milestone.Milestone)
                .Distinct()
                .OrderBy(milestone => new PossibleSemanticVersion(milestone));

            var issueListViewModel = new IssueListViewModel
            {
                RepoFailures = repoFailures,

                GitHubUserName = gitHubName,
                LastUpdated = DateTimeOffset.Now.ToPacificTime().ToString(),

                ExtraLinks = repos.RepoExtraLinks,

                RepoSetName = repoSet,
                RepoSetNames = RepoSetProvider.GetRepoSetLists().Select(repoSetList => repoSetList.Key).ToArray(),

                TotalIssues = allIssues.Where(issue => issue.Repo.RepoInclusionLevel == RepoInclusionLevel.AllItems).Count(),
                WorkingIssues = workingIssues.Count,
                UntriagedIssues = untriagedIssues.Where(issue => issue.Repo.RepoInclusionLevel == RepoInclusionLevel.AllItems).Count(),
                UnassignedIssues = unassignedIssues.Count,
                OpenPullRequests = allPullRequests.Where(pr => pr.Repo.RepoInclusionLevel == RepoInclusionLevel.AllItems).Count(),
                StalePullRequests = allPullRequests.Where(pr => pr.Repo.RepoInclusionLevel == RepoInclusionLevel.AllItems && pr.PullRequest.CreatedAt < DateTimeOffset.Now.AddDays(-14)).Count(),

                MainReposIncluded = distinctMainRepos.GetRepoSummary(allIssues, workingIssues, allPullRequests, labelQuery, workingLabels, this),
                ExtraReposIncluded = distinctExtraRepos.GetRepoSummary(allIssues, workingIssues, allPullRequests, labelQuery, workingLabels, this),

                MainMilestoneSummary = new MilestoneSummaryData
                {
                    MilestoneData = mainMilestoneData.ToList(),
                    MilestonesAvailable = fullSortedMainMilestoneList.ToList(),
                },
                ExtraMilestoneSummary = new MilestoneSummaryData
                {
                    MilestoneData = extraMilestoneData.ToList(),
                    MilestonesAvailable = fullSortedExtraMilestoneList.ToList(),
                },

                OpenIssuesQuery = openIssuesQuery,
                WorkingIssuesQuery = workingIssuesQuery,
                UntriagedIssuesQuery = untriagedIssuesQuery,
                UnassignedIssuesQuery = unassignedIssuesQuery,
                OpenPRsQuery = openPRsQuery,
                StalePRsQuery = stalePRsQuery,

                GroupByAssignee = new GroupByAssigneeViewModel
                {
                    Assignees =
                        peopleInPersonSet
                            .OrderBy(person => person, StringComparer.OrdinalIgnoreCase)
                            .Select(person =>
                                new GroupByAssigneeAssignee
                                {
                                    Assignee = person,
                                    IsInAssociatedPersonSet = IsInAssociatedPersonSet(person, personSet),
                                    Issues = workingIssues
                                        .Where(workingIssue =>
                                            workingIssue.Issue.Assignee?.Login == person)
                                        .ToList(),
                                    PullRequests = allPullRequests
                                        .Where(
                                            pr =>
                                                pr.PullRequest.User.Login == person ||
                                                pr.PullRequest.Assignee?.Login == person)
                                        .OrderBy(pr => pr.PullRequest.CreatedAt)
                                        .ToList(),
                                    OtherIssues = allIssues
                                        .Where(issue =>
                                            issue.Issue.Assignee?.Login == person)
                                        .Except(workingIssues)
                                        .OrderBy(issueWithRepo => new PossibleSemanticVersion(issueWithRepo.Issue.Milestone?.Title))
                                        .ThenBy(issueWithRepo => issueWithRepo.Repo.Name, StringComparer.OrdinalIgnoreCase)
                                        .ThenBy(issueWithRepo => issueWithRepo.Issue.Number)
                                        .ToList(),
                                })
                            .Concat(new[]
                            {
                                new GroupByAssigneeAssignee
                                {
                                    Assignee = "<other assignees>",
                                    IsMetaAssignee = true,
                                    IsInAssociatedPersonSet = false,
                                    Issues = workingIssues
                                        .Where(workingIssue =>
                                            workingIssue.Issue.Assignee != null &&
                                            !peopleInPersonSet.Contains(workingIssue.Issue.Assignee.Login, StringComparer.OrdinalIgnoreCase))
                                        .ToList(),
                                    PullRequests = allPullRequests
                                        .Where(
                                            pr =>
                                                pr.PullRequest.Assignee != null &&
                                                !peopleInPersonSet.Contains(pr.PullRequest.User.Login, StringComparer.OrdinalIgnoreCase) &&
                                                !peopleInPersonSet.Contains(pr.PullRequest.Assignee.Login, StringComparer.OrdinalIgnoreCase))
                                        .OrderBy(pr => pr.PullRequest.CreatedAt)
                                        .ToList(),
                                    OtherIssues = allIssues
                                        .Where(issue =>
                                            issue.Issue.Assignee != null &&
                                            !peopleInPersonSet.Contains(issue.Issue.Assignee?.Login, StringComparer.OrdinalIgnoreCase))
                                        .Except(workingIssues)
                                        .OrderBy(issueWithRepo => issueWithRepo.Issue.Assignee.Login, StringComparer.OrdinalIgnoreCase)
                                        .ThenBy(issueWithRepo => new PossibleSemanticVersion(issueWithRepo.Issue.Milestone?.Title))
                                        .ThenBy(issueWithRepo => issueWithRepo.Repo.Name, StringComparer.OrdinalIgnoreCase)
                                        .ThenBy(issueWithRepo => issueWithRepo.Issue.Number)
                                        .ToList(),
                                },
                                new GroupByAssigneeAssignee
                                {
                                    Assignee = "<unassigned>",
                                    IsMetaAssignee = true,
                                    IsInAssociatedPersonSet = false,
                                    Issues = workingIssues
                                        .Where(workingIssue =>
                                            workingIssue.Issue.Assignee == null)
                                        .ToList(),
                                    PullRequests = allPullRequests
                                        .Where(
                                            pr =>
                                                pr.PullRequest.Assignee == null &&
                                                !peopleInPersonSet.Contains(pr.PullRequest.User.Login, StringComparer.OrdinalIgnoreCase))
                                        .OrderBy(pr => pr.PullRequest.CreatedAt)
                                        .ToList(),
                                    OtherIssues = allIssues
                                        .Where(issue => issue.Issue.Assignee == null)
                                        .Except(workingIssues)
                                        .OrderBy(issueWithRepo => new PossibleSemanticVersion(issueWithRepo.Issue.Milestone?.Title))
                                        .ThenBy(issueWithRepo => issueWithRepo.Repo.Name, StringComparer.OrdinalIgnoreCase)
                                        .ThenBy(issueWithRepo => issueWithRepo.Issue.Number)
                                        .ToList(),
                                },
                            })
                            .ToList()
                            .AsReadOnly(),
                },

                GroupByMilestone = new GroupByMilestoneViewModel
                {
                    Milestones =
                        workingIssues
                            .Select(issue => issue.Issue.Milestone?.Title)
                            .Concat(new string[] { null })
                            .Distinct()
                            .OrderBy(milestone => new PossibleSemanticVersion(milestone))
                            .Select(milestone =>
                                new GroupByMilestoneMilestone
                                {
                                    Milestone = milestone,
                                    Issues = workingIssues
                                        .Where(issue => issue.Issue.Milestone?.Title == milestone)
                                        .OrderBy(issue => issue.WorkingStartTime)
                                        .ToList(),
                                    PullRequests = allPullRequests
                                        .Where(pullRequest => pullRequest.PullRequest.Milestone?.Title == milestone)
                                            .OrderBy(pullRequest => pullRequest.PullRequest.CreatedAt)
                                        .ToList(),
                                })
                            .OrderBy(group => new PossibleSemanticVersion(group.Milestone))
                            .ToList()
                },

                GroupByRepo = new GroupByRepoViewModel
                {
                    Repos =
                        workingIssues
                            .Select(issue => issue.Repo)
                            .Concat(allPullRequests.Select(pullRequest => pullRequest.Repo))
                            .Distinct()
                            .OrderBy(repo => repo)
                            .Select(repo =>
                                new GroupByRepoRepo
                                {
                                    Repo = repo,
                                    Issues = workingIssues
                                        .Where(issue => issue.Repo == repo)
                                        .OrderBy(issue => issue.WorkingStartTime)
                                        .ToList(),
                                    PullRequests = allPullRequests
                                        .Where(pullRequest => pullRequest.Repo == repo)
                                        .OrderBy(pullRequest => pullRequest.PullRequest.Assignee?.Login)
                                        .ThenBy(pullRequest => pullRequest.PullRequest.Number)
                                        .ToList(),
                                })
                            .ToList()
                },
            };

            requestStopwatch.Stop();
            issueListViewModel.PageRequestTime = requestStopwatch.Elapsed;

            return View(issueListViewModel);
        }

        private bool ItemIncludedByInclusionLevel(string itemAssignee, RepoDefinition repo, string[] peopleInPersonSet)
        {
            if (repo.RepoInclusionLevel == RepoInclusionLevel.AllItems)
            {
                return true;
            }
            if (repo.RepoInclusionLevel == RepoInclusionLevel.ItemsAssignedToPersonSet)
            {
                return peopleInPersonSet.Contains(itemAssignee, StringComparer.OrdinalIgnoreCase);
            }
            return false;
        }

        private static string GetLabelQuery(string labelFilter)
        {
            if (string.IsNullOrEmpty(labelFilter))
            {
                return string.Empty;
            }
            return "label:" + labelFilter;
        }

        private static bool IsFilteredIssue(Issue issue, RepoSetDefinition repos)
        {
            if (repos.LabelFilter == null)
            {
                // If there's no label filter, allow all items
                return true;
            }

            return issue.Labels.Any(label => label.Name == repos.LabelFilter);
        }

        private static bool IsInAssociatedPersonSet(string userLogin, PersonSet personSet)
        {
            if (personSet == null)
            {
                // If there's no person set, assume the person is in
                return true;
            }
            if (userLogin == null)
            {
                // If there's no assignee, mark the person as out
                return false;
            }
            return personSet.People.Contains(userLogin, StringComparer.OrdinalIgnoreCase);
        }

        public string GetExcludedMilestonesQuery()
        {
            return string.Join(" ", ExcludedMilestones.Select(milestone => "-milestone:\"" + milestone + "\""));
        }

        private static string GetStalePRDate()
        {
            var staleDays = 14;
            var stalePRDate = DateTimeOffset.UtcNow.ToPacificTime().AddDays(-staleDays);
            // GitHub uses the format 'YYYY-MM-DD'
            return stalePRDate.ToString("yyyy-MM-dd", CultureInfo.InvariantCulture);
        }

        private static string GetRepoQuery(params RepoDefinition[] repos)
        {
            return string.Join(" ", repos.Select(repo => "repo:" + repo.Owner + "/" + repo.Name));
        }

        private string GetGitHubQuery(params string[] rawQueryParts)
        {
            const string GitHubQueryPrefix = "https://github.com/search?q=";

            return GitHubQueryPrefix + UrlEncoder.Encode(string.Join(" ", rawQueryParts)) + "&s=updated";
        }

        public string GetOpenIssuesQuery(string excludedMilestonesQuery, string labelQuery, params RepoDefinition[] repos)
        {
            return GetGitHubQuery("is:issue", "is:open", GetRepoQuery(repos), excludedMilestonesQuery, labelQuery);
        }

        public string GetWorkingIssuesQuery(string labelQuery, string[] workingLabels, params RepoDefinition[] repos)
        {
            // TODO: No way to do a query for "label:L1 OR label:L2" so we just pick the first label, if any
            var workingLabelsQuery = string.Join(" ", workingLabels.Select(workingLabel => $"label:\"{workingLabel.FirstOrDefault()}\""));
            return GetGitHubQuery("is:issue", "is:open", workingLabelsQuery, GetRepoQuery(repos), labelQuery);
        }

        public string GetUntriagedIssuesQuery(string labelQuery, params RepoDefinition[] repos)
        {
            return GetGitHubQuery("is:issue", "is:open", "no:milestone", GetRepoQuery(repos), labelQuery);
        }

        public string GetUnassignedIssuesQuery(string excludedMilestonesQuery, string labelQuery, params RepoDefinition[] repos)
        {
            return GetGitHubQuery("is:issue", "is:open", "no:assignee", GetRepoQuery(repos), excludedMilestonesQuery, labelQuery);
        }

        public string GetOpenPRsQuery(params RepoDefinition[] repos)
        {
            return GetGitHubQuery("is:pr", "is:open", GetRepoQuery(repos));
        }

        public string GetStalePRsQuery(params RepoDefinition[] repos)
        {
            return GetGitHubQuery("is:pr", "is:open", "created:<=" + GetStalePRDate(), GetRepoQuery(repos));
        }

        private class RepoTask<TTaskResult>
        {
            public RepoDefinition Repo { get; set; }
            public Task<TTaskResult> Task { get; set; }
        }

        /// <summary>
        /// Container for comparing milestones that might be semantic versions, or
        /// might be arbitrary strings.
        /// </summary>
        private class PossibleSemanticVersion : IComparable<PossibleSemanticVersion>
        {
            public PossibleSemanticVersion(string possibleSemanticVersion)
            {
                NuGetVersion nuGetVersion;
                if (NuGetVersion.TryParse(possibleSemanticVersion, out nuGetVersion))
                {
                    NuGetVersion = nuGetVersion;
                }
                else
                {
                    NonSemanticVersion = possibleSemanticVersion;
                }
            }

            public string NonSemanticVersion { get; }

            public NuGetVersion NuGetVersion { get; }

            public int CompareTo(PossibleSemanticVersion other)
            {
                if (other == null)
                {
                    return 1;
                }

                if (NuGetVersion != null)
                {
                    if (other.NuGetVersion != null)
                    {
                        return NuGetVersion.CompareTo(other.NuGetVersion);
                    }
                    else
                    {
                        return 1;
                    }
                }
                else
                {
                    if (other.NuGetVersion != null)
                    {
                        return -1;
                    }
                    else
                    {
                        return string.Compare(NonSemanticVersion, other.NonSemanticVersion, StringComparison.OrdinalIgnoreCase);
                    }
                }
            }
        }
    }

    public static class MyExt
    {
        public static List<RepoSummary> GetRepoSummary(
            this IEnumerable<RepoDefinition> repos,
            List<IssueWithRepo> allIssues,
            List<IssueWithRepo> workingIssues,
            List<PullRequestWithRepo> allPullRequests,
            string labelQuery,
            string[] workingLabels,
            IGitHubQueryProvider gitHubQueryProvider)
        {
            return repos
                .OrderBy(repo => repo.Owner.ToLowerInvariant())
                .ThenBy(repo => repo.Name.ToLowerInvariant())
                .Select(repo => new RepoSummary
                {
                    Repo = repo,
                    OpenIssues = allIssues.Where(issue => issue.Repo == repo).Count(),
                    OpenIssuesQueryUrl = gitHubQueryProvider.GetOpenIssuesQuery(gitHubQueryProvider.GetExcludedMilestonesQuery(), labelQuery, repo),
                    UnassignedIssues = allIssues.Where(issue => issue.Repo == repo && issue.Issue.Assignee == null).Count(),
                    UnassignedIssuesQueryUrl = gitHubQueryProvider.GetUnassignedIssuesQuery(gitHubQueryProvider.GetExcludedMilestonesQuery(), labelQuery, repo),
                    UntriagedIssues = allIssues.Where(issue => issue.Repo == repo && issue.Issue.Milestone == null).Count(),
                    UntriagedIssuesQueryUrl = gitHubQueryProvider.GetUntriagedIssuesQuery(labelQuery, repo),
                    WorkingIssues = allIssues.Where(issue => issue.Repo == repo && workingIssues.Contains(issue)).Count(),
                    WorkingIssuesQueryUrl = gitHubQueryProvider.GetWorkingIssuesQuery(labelQuery, workingLabels, repo),
                    OpenPRs = allPullRequests.Where(pullRequest => pullRequest.Repo == repo).Count(),
                    OpenPRsQueryUrl = gitHubQueryProvider.GetOpenPRsQuery(repo),
                    StalePRs = allPullRequests.Where(pullRequest => pullRequest.Repo == repo && pullRequest.PullRequest.CreatedAt < DateTimeOffset.Now.AddDays(-14)).Count(),
                    StalePRsQueryUrl = gitHubQueryProvider.GetStalePRsQuery(repo),
                })
                .ToList();
        }
    }

    public interface IGitHubQueryProvider
    {
        string GetOpenIssuesQuery(string excludedMilestonesQuery, string labelQuery, params RepoDefinition[] repos);
        string GetExcludedMilestonesQuery();
        string GetUnassignedIssuesQuery(string excludedMilestonesQuery, string labelQuery, params RepoDefinition[] repos);
        string GetUntriagedIssuesQuery(string labelQuery, params RepoDefinition[] repos);
        string GetWorkingIssuesQuery(string labelQuery, string[] workingLabels, params RepoDefinition[] repos);
        string GetOpenPRsQuery(params RepoDefinition[] repos);
        string GetStalePRsQuery(params RepoDefinition[] repos);
    }
}<|MERGE_RESOLUTION|>--- conflicted
+++ resolved
@@ -18,13 +18,7 @@
 
 namespace Hubbup.Web.Controllers
 {
-<<<<<<< HEAD
-    [RequireHttpsCustomPort(44347, environmentName: "Development", Order = 1)]
-    [RequireHttps(Order = 2)]
-    public class IssueListController : Controller, IGitHubQueryProvider
-=======
     public class IssueListController : Controller
->>>>>>> ad11ed73
     {
         public IssueListController(IRepoSetProvider repoSetProvider, IPersonSetProvider personSetProvider, UrlEncoder urlEncoder)
         {
