--- conflicted
+++ resolved
@@ -7,13 +7,8 @@
     <meta name="viewport" content="width=device-width, initial-scale=1.0" />
     <title>@ViewData["PageTitlePrefix"] - Hubbup</title>
 
-<<<<<<< HEAD
-    <link rel="stylesheet" href="~/lib/bootstrap/dist/css/bootstrap.css" />
-    <link rel="stylesheet" href="~/css/site.css" />
-=======
     <link rel="stylesheet" href="~/dist/vendor.css" />
     <link rel="stylesheet" href="~/dist/global.css" />
->>>>>>> d833c21a
 </head>
 <body>
 
